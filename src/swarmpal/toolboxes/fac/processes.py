from __future__ import annotations

import logging

import matplotlib.pyplot as plt
from numpy import stack
from xarray import Dataset, DataTree, register_datatree_accessor

from swarmpal.io import PalProcess
from swarmpal.toolboxes.fac.fac_algorithms import fac_single_sat_algo

logger = logging.getLogger(__name__)

__all__ = (
    "FAC_single_sat",
    "PalFacDataTreeAccessor",
)


class FAC_single_sat(PalProcess):
    """Provides the process for the classic single-satellite FAC algorithm"""

    @property
    def process_name(self):
        return "FAC_single_sat"

    def set_config(
        self,
        dataset: str = "SW_OPER_MAGA_LR_1B",
        model_varname: str = "B_NEC_CHAOS",
        measurement_varname: str = "B_NEC",
        inclination_limit: float = 30,
        time_jump_limit: int = 1,
<<<<<<< HEAD
        include_auxiliaries: bool = True,
=======
>>>>>>> ac8cbde1
    ) -> None:
        """Configures the process

        Parameters
        ----------
        dataset : str, optional
            Dataset to use, by default "SW_OPER_MAGA_LR_1B"
        model_varname : str, optional
            Name of the magnetic model predictions, by default "B_NEC_CHAOS"
        measurement_varname : str, optional
            Name of the measurements, by default "B_NEC"
        inclination_limit : float, optional
            Limit of inclination for FAC validity (in degrees), by default 30
        time_jump_limit : int, optional
            Maximum allowable time step in data for FAC validity (in seconds), by default 1
<<<<<<< HEAD
        include_auxiliaries : bool, optional
            Whether to include e.g. Latitude, Longitude, Flags, etc, by default True
=======
>>>>>>> ac8cbde1
        """
        self.config = dict(
            dataset=dataset,
            model_varname=model_varname,
            measurement_varname=measurement_varname,
            inclination_limit=inclination_limit,
            time_jump_limit=time_jump_limit,
<<<<<<< HEAD
            include_auxiliaries=include_auxiliaries,
=======
>>>>>>> ac8cbde1
        )

    def _call(self, datatree):
        # Identify inputs for algorithm
        subtree = datatree[self.config.get("dataset")]
<<<<<<< HEAD
        dataset_in = subtree.ds
        # Apply algorithm
        fac_results = fac_single_sat_algo(
            time=self._get_time(dataset_in),
            positions=self._get_positions(dataset_in),
            B_res=self._get_B_res(dataset_in),
            B_model=self._get_B_model(dataset_in),
=======
        dataset = subtree.ds
        # Apply algorithm
        fac_results = fac_single_sat_algo(
            time=self._get_time(dataset),
            positions=self._get_positions(dataset),
            B_res=self._get_B_res(dataset),
            B_model=self._get_B_model(dataset),
>>>>>>> ac8cbde1
            inclination_limit=self.config.get("inclination_limit"),
            time_jump_limit=self.config.get("time_jump_limit"),
        )
        # Insert a new output dataset with these results
        ds_out = Dataset(
            data_vars={
                "Timestamp": ("Timestamp", fac_results["time"]),
                "FAC": ("Timestamp", fac_results["fac"]),
                "IRC": ("Timestamp", fac_results["irc"]),
            }
        )
        ds_out["FAC"].attrs = {"units": "uA/m2"}
        ds_out["IRC"].attrs = {"units": "uA/m2"}
<<<<<<< HEAD
        if self.config.get("include_auxiliaries"):
            ds_out = self._append_aux(dataset_in, ds_out)
        datatree["PAL_FAC_single_sat"] = DataTree(data=ds_out)
=======
        datatree["PAL_FAC_single_sat"] = DataTree(dataset=ds_out)
>>>>>>> ac8cbde1
        return datatree

    def _validate(self):
        ...

    def _get_time(self, dataset):
        return dataset.get("Timestamp").data.astype("datetime64[ns]")

    def _get_positions(self, dataset):
        return stack(
            [
                dataset.get("Latitude").data,
                dataset.get("Longitude").data,
                dataset.get("Radius").data,
            ],
            axis=1,
        )

    def _get_B_res(self, dataset):
        measurement_varname = self.config.get("measurement_varname", "B_NEC")
        model_varname = self.config.get("model_varname", "B_NEC_Model")
        return dataset.get(measurement_varname).data - dataset.get(model_varname).data

    def _get_B_model(self, dataset):
        model_varname = self.config.get("model_varname", "B_NEC_Model")
        return dataset.get(model_varname).data

    def _append_aux(self, ds_in, ds_out):
        """Extract auxiliary information from inputs and add to output dataset"""
        # Identify available auxiliaries that can be added
        aux_in = set(ds_in.data_vars)
        aux_desired = {
            "Latitude",
            "Longitude",
            "Radius",
            "Flags_F",
            "Flags_B",
            "Flags_q",
        }
        aux_matched = aux_desired.intersection(aux_in)
        aux_missing = aux_desired.difference(aux_in)
        if aux_missing:
            logging.warning(f"Missing auxiliaries: {aux_missing}")
        # FAC time series is shorter than the inputs, so need to interpolate
        # Subset only the ones we want to append
        if len(ds_in["Timestamp"]) > 0:
            ds_in_interpd = ds_in[list(aux_matched)].interp_like(
                ds_out, method="nearest"
            )
        else:
            ds_in_interpd = ds_in.copy()
        # Convert data types back to the source data (interpolation changes it to float64)
        for aux in aux_matched:
            ds_in_interpd[aux] = ds_in_interpd[aux].astype(ds_in[aux].dtype)
        # Attach the subselected data variables
        ds_out = ds_out.assign(
            {aux_name: ds_in_interpd[aux_name] for aux_name in aux_matched}
        )
        ds_out.attrs["Sources"] = ds_in_interpd.attrs["Sources"]
        return ds_out


@register_datatree_accessor("swarmpal_fac")
class PalFacDataTreeAccessor:
    def __init__(self, datatree) -> None:
        self._datatree = datatree

    def quicklook(self, active_tree="."):
        fig, axes = plt.subplots(nrows=2, sharex=True)
        # TODO: refactor to be able to identify active tree
        process_config = self._datatree.swarmpal.pal_meta[active_tree]["FAC_single_sat"]
        dataset = process_config.get("dataset")
        self._datatree[f"{active_tree}/PAL_FAC_single_sat"]["IRC"].plot.line(ax=axes[0])
        self._datatree[f"{active_tree}/PAL_FAC_single_sat"]["FAC"].plot.line(ax=axes[1])
        axes[0].set_xlabel("")
        axes[0].grid()
        axes[1].grid()
        fig.suptitle(f"{dataset}")
        return fig, axes<|MERGE_RESOLUTION|>--- conflicted
+++ resolved
@@ -13,6 +13,7 @@
 
 __all__ = (
     "FAC_single_sat",
+    "FAC_single_sat",
     "PalFacDataTreeAccessor",
 )
 
@@ -23,6 +24,7 @@
     @property
     def process_name(self):
         return "FAC_single_sat"
+        return "FAC_single_sat"
 
     def set_config(
         self,
@@ -31,10 +33,7 @@
         measurement_varname: str = "B_NEC",
         inclination_limit: float = 30,
         time_jump_limit: int = 1,
-<<<<<<< HEAD
         include_auxiliaries: bool = True,
-=======
->>>>>>> ac8cbde1
     ) -> None:
         """Configures the process
 
@@ -50,11 +49,8 @@
             Limit of inclination for FAC validity (in degrees), by default 30
         time_jump_limit : int, optional
             Maximum allowable time step in data for FAC validity (in seconds), by default 1
-<<<<<<< HEAD
         include_auxiliaries : bool, optional
             Whether to include e.g. Latitude, Longitude, Flags, etc, by default True
-=======
->>>>>>> ac8cbde1
         """
         self.config = dict(
             dataset=dataset,
@@ -62,16 +58,12 @@
             measurement_varname=measurement_varname,
             inclination_limit=inclination_limit,
             time_jump_limit=time_jump_limit,
-<<<<<<< HEAD
             include_auxiliaries=include_auxiliaries,
-=======
->>>>>>> ac8cbde1
         )
 
     def _call(self, datatree):
         # Identify inputs for algorithm
         subtree = datatree[self.config.get("dataset")]
-<<<<<<< HEAD
         dataset_in = subtree.ds
         # Apply algorithm
         fac_results = fac_single_sat_algo(
@@ -79,15 +71,6 @@
             positions=self._get_positions(dataset_in),
             B_res=self._get_B_res(dataset_in),
             B_model=self._get_B_model(dataset_in),
-=======
-        dataset = subtree.ds
-        # Apply algorithm
-        fac_results = fac_single_sat_algo(
-            time=self._get_time(dataset),
-            positions=self._get_positions(dataset),
-            B_res=self._get_B_res(dataset),
-            B_model=self._get_B_model(dataset),
->>>>>>> ac8cbde1
             inclination_limit=self.config.get("inclination_limit"),
             time_jump_limit=self.config.get("time_jump_limit"),
         )
@@ -97,17 +80,16 @@
                 "Timestamp": ("Timestamp", fac_results["time"]),
                 "FAC": ("Timestamp", fac_results["fac"]),
                 "IRC": ("Timestamp", fac_results["irc"]),
+                "Timestamp": ("Timestamp", fac_results["time"]),
+                "FAC": ("Timestamp", fac_results["fac"]),
+                "IRC": ("Timestamp", fac_results["irc"]),
             }
         )
         ds_out["FAC"].attrs = {"units": "uA/m2"}
         ds_out["IRC"].attrs = {"units": "uA/m2"}
-<<<<<<< HEAD
         if self.config.get("include_auxiliaries"):
             ds_out = self._append_aux(dataset_in, ds_out)
-        datatree["PAL_FAC_single_sat"] = DataTree(data=ds_out)
-=======
         datatree["PAL_FAC_single_sat"] = DataTree(dataset=ds_out)
->>>>>>> ac8cbde1
         return datatree
 
     def _validate(self):
