--- conflicted
+++ resolved
@@ -1,10 +1,6 @@
-<<<<<<< HEAD
-from swarmpal.toolboxes.dsecs import aux_tools, dsecs_algorithms, plotting, processes
-=======
 from __future__ import annotations
 
-from swarmpal.toolboxes.dsecs import aux_tools, dsecs_algorithms, processes
->>>>>>> c37bc7ba
+from swarmpal.toolboxes.dsecs import aux_tools, dsecs_algorithms, plotting, processes
 
 __all__ = (
     "aux_tools",
