--- conflicted
+++ resolved
@@ -466,18 +466,8 @@
     # If Rb is scalar, use same radius for all points.
 
     rb = rb + 0 * thetaB
-<<<<<<< HEAD
-    # print(rb.shape)
-    # print(rb)
-    # print(thetaB.shape)
-
     # Ratio of the radii, smaller/larger
     ratio = np.minimum(rb, [rsecs]) / np.maximum(rb, [rsecs])
-    # print(ratio)
-=======
-    # Ratio of the radii, smaller/larger
-    ratio = np.minimum(rb, [rsecs]) / np.maximum(rb, [rsecs])
->>>>>>> 33265150
 
     # There is a common factor mu0/(4*pi)=1e-7. Also 1/Rb is a common factor
     # If scaling factors are in [A], radii in [km] and magnetic field in [nT]  --> extra factor of 1e6
@@ -761,11 +751,7 @@
     # Make sure these are ROW vectors
     x = L * np.sin(t) ** 3 * np.cos(phiSECS)
     y = L * np.sin(t) ** 3 * np.sin(phiSECS)
-<<<<<<< HEAD
-    z = L * np.sin(t) ** 2 * np.cos(t)  ###why minus here?
-=======
     z = L * np.sin(t) ** 2 * np.cos(t)
->>>>>>> 33265150
 
     # xyz  components of the current elements
     dlx = -np.diff(x)
@@ -1342,14 +1328,7 @@
     sorted = np.argsort(np.abs(latFP))
     latFP = latFP[sorted]
     lonFP = lonFP[sorted]
-<<<<<<< HEAD
-    # probe which hemipshere is being processed
-    # print('hei')
-    # print(np.mean(latB))
-
-=======
     # probe which hemisphere is being processed
->>>>>>> 33265150
     if np.mean(latB) > 0:
         # print(latFP.shape)
         # print(lonFP.shape)
@@ -1652,7 +1631,6 @@
         matJt, matJp = SECS_2D_DivFree_vector(
             thetaJ, phiJ, theta2D, phi2D, self.grid.Ri, self.grid.secs2Ddf.angle2D
         )
-<<<<<<< HEAD
         self.df2dMagJt = np.reshape(matJt @ self.df2D, self.grid.out.magLat.shape)
         self.df2dMagJp = np.reshape(matJp @ self.df2D, self.grid.out.magLat.shape)
 
@@ -1663,16 +1641,6 @@
         self.df2dBt = matBt2D @ self.df2D
         # self.df2dBp np.ndarray([]) = self.matBp2Ddf @ self.df2D
         self.df2dBpara = self.matBpara2D @ self.df2D
-=======
-        # df2dMagJt = np.reshape(matJt @ self.df2D, self.grid.out.magLat.shape)
-        # df2dMagJp = np.reshape(matJp @ self.df2D, self.grid.out.magLat.shape)
-
-        # Calculate the magnetic field produced by the 2D DF SECS
-        df2dBr = matBr2D @ self.df2D
-        # df2dMagBt = matBt2D @ self.df2D
-        # df2dMagBp = self.matBp2Ddf @ self.df2D
-        # df2dBpara = self.matBpara2D @ self.df2D
->>>>>>> 33265150
 
         return self.df2D, Bpara2D, self.matBpara2D, self.df2dBr
 
@@ -1697,11 +1665,7 @@
             #        #Remove effect of 1D & 2D DF currents (must have been fitted earlier)
             # a=SwA.magBp(indA)-SwA.df1dMagBp(indA)-SwA.df2dMagBp(indA);
             # SwA.df1dMagBp = 0 by definition
-<<<<<<< HEAD
             #####magBp missing
-=======
-            Bp = self.magBp - self.matBp2Ddf @ self.df2D
->>>>>>> 33265150
             #        #Calculate the B-matrix that gives magnetic field at Swarm orbit from the SECS.
             # The symmetric system is a combination of northern and southern hemisphere systems.
             matBp = SECS_1D_CurlFree_magnetic(
@@ -1745,12 +1709,8 @@
             self.cf1dDipJr[rind] = tmp[rind]
             #        #Calculate the magnetic field produced by the 1D CF SECS at the Swarm satellites.
             # There is only eastward field, so the other components remain zero (as formatted).
-<<<<<<< HEAD
             ###need to split into SwA and SwC
             self.cf1dDipMagBp[ind] = matBp @ cf1D
-=======
-            self.cf1dDipMagBp[ind] = (matBp @ cf1D).reshape((-1, 1))
->>>>>>> 33265150
         return cf1D, Bp, matBp, Bphem
 
     def fit2d_cf(self):
@@ -1763,14 +1723,8 @@
         # df1dMagBp = 0 by definition
         Bp = self.magBp - self.df2dBp - self.cf1dDipMagBp
 
-<<<<<<< HEAD
-        thetaB = (90 - self.latB) / 180 * np.pi
-        phiB = self.lonB / 180 * np.pi
-
-        indN = np.nonzero(self.apexlats > 0)
-        indRN = np.nonzero(self.grid.out.magLat > 0)
-        indS = np.nonzero(self.apexlats <= 0)
-        indRS = np.nonzero(self.grid.out.magLat <= 0)
+    thetaB = (90 - self.latB) / 180 * np.pi
+    phiB = self.lonB / 180 * np.pi
 
         ### add indN and indRN to class
         for ind, rind, gridhem, remote_hem, label in zip(
@@ -1966,44 +1920,6 @@
             Br_hem,
             Bt_hem,
             Bp_hem,
-=======
-def fit2d_cf(self):
-    """2D curl-free fit for data."""
-    # Fit is done to all components of the magnetic disturbance.
-    # Remove field explained by the 1D & 2D DF SECS and 1D CF SECS (dipolar)
-    Br = self.Br - self.df1dBr - self.df2dBr - self.cf1dDipBr
-    Bt = self.magBt - self.df1dMagBt - self.df2dMagBt - self.cf1dDipMagBt
-    # df1dMagBp = 0 by definition
-    Bp = self.magBp - self.df2dMagBp - self.cf1dDipMagBp
-
-    thetaB = (90 - self.latB) / 180 * np.pi
-    phiB = self.lonB / 180 * np.pi
-
-    for ind, rind, gridhem, remote_hem in zip(
-        [self.indN, self.indS],
-        [self.indRN, self.indRS],
-        [self.grid.secs2DcfNorth, self.grid.secs2DcfSouth],
-        [self.grid.secs2dcfRemoteNorth, self.grid.secs2dcfRemoteSouth],
-    ):
-        Br_hem = Br[ind]
-        Bt_hem = Bt[ind]
-        Bp_hem = Bp[ind]
-        thetaB_hem = thetaB[ind]
-        phiB_hem = phiB[ind]
-        rB_hem = self.rB[ind]
-
-        # Calculate B-matrices.
-        theta2D = (90 - gridhem.lat) / 180 * np.pi
-        phi2D = gridhem.lon / 180 * np.pi
-
-        matBr2D, matBt2D, matBp2D = SECS_2D_CurlFree_antisym_magnetic(
-            thetaB_hem, phiB_hem, theta2D, phi2D, rB_hem, self.grid.Ri, gridhem.angle2D
-        )
-
-        remoteTheta = (90 - remote_hem.lat) / 180 * np.pi
-        remotePhi = remote_hem.lon / 180 * np.pi
-        remoteMatBr2D, remoteMatBt2D, remoteMatBp2D = SECS_2D_CurlFree_antisym_magnetic(
->>>>>>> 33265150
             thetaB_hem,
             phiB_hem,
             theta2D,
@@ -2027,7 +1943,6 @@
         MagJphi = (
             self.df1DJp + self.df2dMagJp + self.cf2dDipMagJp + self.remoteCf2dDipMagJp
         )
-<<<<<<< HEAD
 
         _, _, geoJtheta, geoJphi = sph2sph(
             self.grid.poleLat,
@@ -2036,36 +1951,6 @@
             self.grid.out.ggLon,
             MagJtheta,
             MagJphi,
-=======
-        aux1 = (
-            np.sin(thetaSouth) * (matJtSouth @ Icf)
-            - np.sin(thetaNorth) * (matJtNorth @ Icf)
-        ) / (thetaSouth - thetaNorth)
-        aux2 = ((matJpEast - matJpWest) @ Icf) / (phiEast - phiWest)
-        tmp = -(aux1 + aux2) / (self.Ri * np.sin(thetaJ))  # radial current = -div
-        tmp = np.reshape(tmp * 1000, self.grid.out.magLat.shape)  # A/km^2 --> nA/m^2
-        self.cf2dDipJr[rind] = tmp[rind]
-
-        # Calculate the magnetic field produced by the 2D CF SECS.
-        # cf2dDipBr = matBr2D @ Icf
-        # cf2dDipMagBt = matBt2D @ Icf
-        # cf2dDipMagBp = matBp2D @ Icf
-
-        # Current produced by the remote SECS
-        remoteAngle = remote_hem.angle2D
-        matJt, matJp = SECS_2D_CurlFree_antisym_vector(
-            thetaJ, phiJ, remoteTheta, remotePhi, self.Ri, remoteAngle
-        )
-        tmp = np.reshape(matJt @ remoteIcf, self.grid.out.magLat.shape)
-        # remoteCf2dDipMagJt[rind] = tmp[rind]
-        tmp = np.reshape(matJp @ remoteIcf, self.grid.out.magLat.shape)
-        self.remoteCf2dDipMagJp[rind] = tmp[rind]
-        matJtNorth, _ = SECS_2D_CurlFree_antisym_vector(
-            thetaNorth, phiJ, remoteTheta, remotePhi, self.Ri, remoteAngle
-        )
-        matJtSouth, _ = SECS_2D_CurlFree_antisym_vector(
-            thetaSouth, phiJ, remoteTheta, remotePhi, self.Ri, remoteAngle
->>>>>>> 33265150
         )
 
         Jr = self.cf1dDipJr + self.cf2dDipJr + self.remoteCf2dDipMagJr
@@ -2093,23 +1978,5 @@
             ),
             attrs=dict(description="DSECS result geo"),
         )
-<<<<<<< HEAD
-
-        return dsmag, dsgeo
-=======
-        aux1 = (
-            np.sin(thetaSouth) * (matJtSouth @ remoteIcf)
-            - np.sin(thetaNorth) * (matJtNorth @ remoteIcf)
-        ) / (thetaSouth - thetaNorth)
-        aux2 = ((matJpEast - matJpWest) @ remoteIcf) / (phiEast - phiWest)
-        tmp = -(aux1 + aux2) / (self.Ri * np.sin(thetaJ))
-        tmp = np.reshape(tmp * 1000, self.grid.out.magLat.shape)
-        self.remoteCf2dDipJr[rind] = tmp[rind]
-
-        # Then their magnetic field
-        self.remoteCf2dDipBr = remoteMatBr2D @ remoteIcf
-        self.remoteCf2dDipMagBt = remoteMatBt2D @ remoteIcf
-        self.remoteCf2dDipMagBp = remoteMatBp2D @ remoteIcf
-
-    return
->>>>>>> 33265150
+
+        return dsmag, dsgeo