import logging

import numpy as np
from scipy.interpolate import interp1d

logger = logging.getLogger(__name__)


def sph2sph(latP, lonP, latOld, lonOld, VtOld, VpOld):
    """Change coordinates and (horizontal part of) vectors from one spherical
        coordinate system to another.

    Parameters
    ----------
    latP, lonP : float
        Latitude and longitude of the new pole in the old coordinates, [deg]
    latOld, lonOld : array
        Latitudes and longitudes of the data points to be transformed in the
        old coordinate system, [deg]
    VtOld, VpOld : array
        Theta- and phi-components of a vector field at locations
        (latOld,lonOld). If you want to transform only coordinates make these
        empty  arrays (np.array([])).

    Returns
    -------
    latNew, lonNew : array
        Coordinates of the points (latOld,lonOld) in the new system, [deg],
        same size as input parameters. Note that the old pole has longitude 0
        and longitude is between 0 and 360.
    VtNew, VpNew : array
        Theta- and phi-components of the vector field in the new system. If no
        input vector field was given, these are empty vectors [].
    """

    # If pole of the new coordinate system is NaN, return NaN
    if np.any(np.isnan([latP, lonP])):
        latNew = np.full_like(latOld, np.nan)
        lonNew = np.full_like(lonOld, np.nan)
        VtNew = np.full_like(VtOld, np.nan)
        VpNew = np.full_like(VpOld, np.nan)

        return latNew, lonNew, VtNew, VpNew

    # If pole of the new coordinate system is close enough to the old one, do
    # nothing
    if 90.0 - latP < 0.01:
        return latOld, lonOld, VtOld, VpOld

    # latitude --> co-latitude and deg --> rad
    thetaP = np.radians(90 - latP)
    phiP = np.radians(lonP)
    thetaO = np.radians(90 - latOld)
    phiO = np.radians(lonOld)

    # Latitude of the data points in the new system
    cosThetaPrime = np.cos(thetaO) * np.cos(thetaP) + np.sin(thetaO) * np.sin(
        thetaP
    ) * np.cos(phiO - phiP)
    latNew = 90 - np.degrees(np.arccos(cosThetaPrime))

    # Find those data points that are NOT too close to the new coordinate pole.
    # Points too close will get NaN in all other output parameters except
    # latNew, which is set to 90.
    # Except those points that have latOld or lonOld NaN, they are put to NaN.
    ind = (90 - latNew) > 0.01
    latNew[~ind] = 90
    ii = np.isnan(latOld + lonOld)
    latNew[ii] = np.nan
    sinThetaPrime = np.full_like(latOld, np.nan)  # np.nan + latOld
    # this affects all other output variables
    sinThetaPrime[ind] = np.sqrt(1 - cosThetaPrime[ind] ** 2.0)

    # Longitude of the data points in the new system
    # [old pole has longitude 0]
    sinA = np.sin(thetaO) * np.sin(phiP - phiO) / sinThetaPrime
    cosA = (np.cos(thetaO) - np.cos(thetaP) * cosThetaPrime) / (
        np.sin(thetaP) * sinThetaPrime
    )

    lonNew = np.degrees(np.arctan2(sinA, cosA))
    lonNew[lonNew < 0] += 360

    # Horizontal vector components in the new system
    if len(VtOld) == len(latOld):
        sinC = np.sin(thetaP) * np.sin(phiP - phiO) / sinThetaPrime
        cosC = (np.cos(thetaP) - np.cos(thetaO) * cosThetaPrime) / (
            np.sin(thetaO) * sinThetaPrime
        )
        VtNew = cosC * VtOld - sinC * VpOld
        VpNew = cosC * VpOld + sinC * VtOld
    else:
        # return empty variables
        VtNew = np.array([])
        VpNew = np.array([])

    return latNew, lonNew, VtNew, VpNew


def sub_FindLongestNonZero(x):
    """Find the longest sequence of consecutive non-zero elements in an array.
        Return the sequence and indices as y=x[ind].

    Parameters
    ----------
    x : array
        Input array

    Returns
    -------
    y : array
        Longest sequence of consecutive non-zero elements
    ind : array
        Indices of the sequence
    """

    # pad with zeros and find zero elements
    x_aux = np.pad(x, (1, 1), "constant", constant_values=0)
    zpos = np.nonzero(x_aux == 0)[0]

    # Find the longest jump in zero positions
    grpidx = np.argmax(np.diff(zpos))

    # indices and values in the longest sequence
    ind = np.arange(zpos[grpidx], zpos[grpidx + 1] - 1)
    y = x[ind]

    return y, ind


def sub_inversion(secsMat, regMat, epsSVD, alpha, magVec):
    """Solve matrix equation sysMat*resultVec = dataVec, using truncated
        singular value decomposition.

    Parameters
    ----------
    secsMat : ndarray
        Matrix giving the magnetic field from SECS amplitudes
    regMat : ndarray
        Regularization matrix for the SECS amplitudes
    epsSVD : float
        Pre-defined truncation parameter so that all singular values smaller
        than epsSVD*(largest singular value) will be ignored
    alpha : float
        Parameter scaling the amount of regularization
    magVec : array
        Magnetic measurements to be fitted

    Returns
    -------
    result_Vec : array
        Vector of SECS amplitudes
    """

    # Combine into one matrix and add zero constraint on the data vector
    if regMat.size == 0 or np.isnan(alpha):
        sysMat = secsMat
        dataVec = magVec
    else:

        sysMat = np.concatenate((secsMat, alpha * regMat))

<<<<<<< HEAD
        ### test also with real input, is magVec column or row vector?#########
        # dataVec = np.concatenate((magVec, np.zeros((regMat.shape[0],1))))
        # print(magVec.shape)
        # print(np.zeros(regMat.shape[0]).shape)
=======
>>>>>>> 33265150
        dataVec = np.concatenate((magVec, np.zeros(regMat.shape[0])))

    # Calculate SVD
    logger.info(
        f"\n  Calculating SVD of a [{sysMat.shape[0]},{sysMat.shape[1]}] " "matrix ... "
    )
    # works for 3x3 matrix, check what input matrix is and check again
    svdU, svdS, svdVh = np.linalg.svd(sysMat, full_matrices=False)
<<<<<<< HEAD
    # print(svdU)
    svdV = svdVh
    # svdS = np.diag(svdS)
    print("done\n")
=======
    svdV = svdVh.T
    logger.info("done\n")
>>>>>>> 33265150

    # Calculate the inverse matrix
    lkmS = len(svdS)
    slim = epsSVD * svdS[0]
    ss = 1.0 / svdS
    # ind = np.nonzero(svdS <= slim)
    ss[svdS <= slim] = 0

<<<<<<< HEAD
    print(
        f"epsilon = {epsSVD}, singular values range from {svdS[0]} to " f"{svdS[-1]} \n"
    )
    print(
        f"--> {np.count_nonzero(svdS <= slim)} values smaller than {slim} deleted (of {lkmS} "
        "values)\n\n"
=======
    logger.info(
        f"epsilon = {epsSVD}, singular values range from {svdS[0]} to "
        f"{svdS[lkmS - 1]} \n"
    )
    logger.info(
        f"--> {len(ind)} values smaller than {slim} deleted (of {lkmS} " "values)\n\n"
>>>>>>> 33265150
    )

    # Calculate the result vector
    resultVec = svdU @ dataVec

<<<<<<< HEAD
    ### works with test example but should check again with real data####
    resultVec = np.diagflat(ss) @ resultVec
=======
    # works with test example but should check again with real data
    resultVec = np.diagflat(ss)[:lkmS, :lkmS] @ resultVec
>>>>>>> 33265150

    resultVec = svdV.T @ resultVec

    return resultVec


def sub_LonInterp(lat, lon, intLat, method, ekstra=np.nan):
    """Robust interpolation of longitude by interpolating the sin and cos
    of the angle. This way a 360 deg jump does not matter.

    Parameters
    ----------
    lat, lon : array
        original coordinates [degree]
    intLat : array
        Latitudes where lon is interpolated to [degree]
    method : str
        interpolation method

    Returns
    -------
    intLon : array
        Interpolated longitudes at latitudes intLat [degree],
        NOTE: -180 <= intlon <= 180
    """

    phi = np.radians(lon)

    # check if this is always used with extrapolation
    # interpolate sin and cos
    fC = interp1d(lat, np.cos(phi), kind=method, fill_value=ekstra, bounds_error=False)
    fS = interp1d(lat, np.sin(phi), kind=method, fill_value=ekstra, bounds_error=False)

    intC = fC(intLat)
    intS = fS(intLat)

    # calculate interpolated longitude and convert to degree.
    # NOTE:  -180 <= intlon <= 180
    intLon = np.degrees(np.arctan2(intS, intC))

    return intLon


def sub_Swarm_grids_1D(lat1, lat2, Dlat1D, ExtLat1D):
    """Make 1D grid around the 2 Swarm satellite paths.

    Parameters
    ----------
    lat1, lat2 : array
        Geographic latitudes of the satellites' paths, [degree]
    Dlat1D : int or float
        1D grid spacing in latitudinal direction, [degree]
    ExtLat1D : int or float
        Number of points to extend the 1D grid outside data area in latitudinal
        direction

    Returns
    -------
    lat1D : array
        Geographic latitudes of the 1D grid
    mat1Dsecond : ndarray
        2nd gradient matrix
    """

    # Latitudinal extent of the satellite data, only that part where there is
    # data from both satellites.
    maxlat = min(np.nanmax(lat1), np.nanmax(lat2))
    minlat = max(np.nanmin(lat1), np.nanmin(lat2))

    # Create 1D grid.
    # Limit grid to latitudes -89 < lat2Dsecs < 89.
    lat1D = np.arange(
        minlat - ExtLat1D * Dlat1D, maxlat + (ExtLat1D + 1) * Dlat1D, Dlat1D
    )
    ind = np.nonzero((lat1D > -89) & (lat1D < 89))
    lat1D = lat1D[ind]

    # Create 2nd gradient matrix
    apu = np.ones(len(lat1D))
    mat1Dsecond = np.diag(apu[1:], -1) - 2 * np.diag(apu) + np.diag(apu[1:], 1)

    # [unit 1/deg^2]  (NOTE: not quite same as north component of nabla^2)
    mat1Dsecond = mat1Dsecond[1:-1, :] / Dlat1D**2

    return lat1D, mat1Dsecond


def sub_Swarm_grids(lat1, lon1, lat2, lon2, Dlat2D, LonRatio, ExtLat2D, ExtLon2D):
    """Make 2D grids around the 2 Swarm satellite paths.

    Parameters
    ----------
    lat1, lat2 : array
        Geographic latitudes of the satellites's paths, [degree]
    lon1, lon2 : array
        Geographic longitudes of the satellites's paths, [degree]
    Dlat2D : float
        2D grid spacing in latitudinal direction, [degree]
    LonRatio : float
        Ratio between the the satellite separation and longitudinal spacing of
        the 2D grid, lonRatio=mean(lon1,lon2)/dlon at each latitude separately
    ExtLat2D, ExtLon2D : int
        Number of points to extend the 2D grid outside data area in latitudinal
        and longitudinal directions

    Returns
    -------
    lat2D, lon2D : ndarray
        Geographic latitudes and longitudes of the 2D grid
    angle2D : ndarray
         Half-angle of such a spherical cap that has same area as the 2D grid
         cell [radian]
    dLon2D : ndarray
        _description_
    mat2DsecondLat : ndarray
        2D second gradient matrix in latitude
    _type_
        _description_
    """

    # Latitudinal extent of the satellite data, only that part where there is
    # data from both satellites.
    # print(lat1.shape)
    # print(lat2.shape)
    maxlat = min(np.nanmax(lat1), np.nanmax(lat2))
    minlat = max(np.nanmin(lat1), np.nanmin(lat2))

    # Average satellite path, and the satellite spacing in longitudinal direction.
    ind1 = np.nonzero((lat1 >= minlat) & (lat1 <= maxlat))
    # ind2 = np.nonzero((lat2 >= minlat) & (lat2 <= maxlat))
    latA = lat1[ind1]
    lonEro = sub_LonInterp(lat2, lon2, lat1[ind1], "linear", "extrapolate") - lon1[ind1]
    lonEro[lonEro > 180] -= 360
    lonEro[lonEro < -180] += 360
    lonA = lon1[ind1] + lonEro / 2

    # Latitudes of the 2D grid.
    # Limit grids to latitudes -89 < lat2Dsecs < 89.
    apulat = np.arange(
        (minlat - ExtLat2D * Dlat2D), (maxlat + (ExtLat2D + 1) * Dlat2D), Dlat2D
    )
    ind = np.nonzero((apulat > -89) & (apulat < 89))
    apulat = apulat[ind]

    # Number of points in the 2D grid
    Nlat = len(apulat)
    Nlon = 1 + 2 * ExtLon2D

    # Preformat the 2D variables.
    lat2D = np.full((Nlat, Nlon), np.nan)
    lon2D = np.full((Nlat, Nlon), np.nan)
    angle2D = np.full((Nlat, Nlon), np.nan)
    dLon2D = np.full((Nlat, Nlon), np.nan)

    # Make the 2D grid
    # print(latA.shape)
    # print(lonA.shape)
    for n in range(Nlat):
        lat2D[n, :] = apulat[n]

        # Average satellite longitude at this latitude, and the
        # grid spacing in longitudinal direction
        apulona = sub_LonInterp(latA, lonA, apulat[n], "linear", "extrapolate")

        # check interpolation
        apuf = interp1d(latA, lonEro, kind="linear", fill_value="extrapolate")
        apulonero = apuf(apulat[n])
        # apulonero = interp1(latA,lonEro,apulat[n],'linear','extrap')

        Dlon = np.abs(apulonero) / LonRatio

        # 2D longitudes at this latitude
        lon2D[n, :] = (
            apulona + np.arange(-(Nlon - 1) / 2.0, (Nlon - 1) / 2.0 + 1.0) * Dlon
        )
        dLon2D[n, :] = Dlon

        # Half-angle of such a spherical cap that has same area as the 2D grid
        # cells at this latitude
        theta = np.radians(90 - apulat[n])
        angle2D[n, :] = np.arccos(
            1
            - Dlon
            / 360
            * (
                np.cos(theta - Dlat2D / 360 * np.pi)
                - np.cos(theta + Dlat2D / 360 * np.pi)
            )
        )

    # Make 2D second gradient matrix in latitude.
    # NOTE: it might be more accurate to make the gradient matric in along-track direction, not latitude.
    # Here we assume that poles are listed along latitude at each longitude.
    # i.e. [(lat1,lon1) (lat2,lon1) ... (latN,lon1) (lat1,lon2) ...]
    # This corresponds to lat2D(:) according to the above construction
    apu = np.ones(Nlat)

    mat2DsecondLat = np.zeros(((Nlat - 2) * Nlon, Nlon * Nlat))
    apumat = np.diag(apu[1:], -1) - 2 * np.diag(apu) + np.diag(apu[1:], 1)
    # This gives 2nd deriv. for one column of lat2D
    apumat = apumat[1:-1, :] / Dlat2D**2

    for n in range(Nlon):
        i1 = np.arange(Nlat - 2) + (n - 1) * (Nlat - 2)
        i2 = np.arange(Nlat) + (n - 1) * Nlat
        i1, i2 = np.ix_(i1, i2)
        mat2DsecondLat[i1, i2] = apumat

    return lat2D, lon2D, angle2D, dLon2D, mat2DsecondLat


def get_eq(ds, QD_filter_max=60):
    """Splits data into a list of pieces suitable for DSECS analysis latitude.

    Parameters
    ----------
    ds : _type_
        _description_
    QD_filter_max : int, optional
        _description_, by default 60

    Returns
    -------
    _type_
        _description_
    """
    # mask= (np.abs(ds.QDLat) > QD_filter_max) | (np.abs(ds.QDLat) < QD_filter_min)
    mask = np.abs(ds.QDLat) > QD_filter_max

    # ovals=np.ma.flatnotmasked_contiguous(np.ma.masked_array(mask,mask=mask))
    # return ovals,ds
    ovals = np.ma.flatnotmasked_contiguous(np.ma.masked_array(mask, mask=mask))
    # return ovals,ds
    out = []
    for d in ovals:
        out.append(ds.isel(Timestamp=d))
        out[-1] = out[-1].assign(unit_B_NEC_Model=_normalizev(out[-1]["B_NEC_Model"]))
        out[-1] = out[-1].assign(
            {
                "B_para_res": (
                    "Timestamp",
                    np.einsum(
                        "ij,ij->i",
                        out[-1]["B_NEC"] - out[-1]["B_NEC_Model"],
                        out[-1]["unit_B_NEC_Model"],
                    ),
                )
            }
        )
        out[-1] = out[-1].assign(B_NEC_res=out[-1]["B_NEC"] - out[-1]["B_NEC_Model"])
    return out


def _normalizev(v):
    """Creates an unit vector.

    Parameters
    ----------
    v : _type_
        _description_

    Returns
    -------
    _type_
        _description_
    """
    return (v.T / np.linalg.norm(v, axis=1)).T


def sub_points_along_fieldline(thetaSECS, Rsecs, L, minD):
    """Calculate points to be used in the Biot-Savart integral along field line
        in function SECS_2D_CurlFree_AntiSym_magnetic_lineintegral

    Parameters
    ----------
    thetaSECS : float
        Co-latitude of the CF SECS, [radian]
    Rsecs : float
        Radius of the sphere where CF SECS is located, [km]
    L : float
        L-value of the field line starting from the CF SECS pole, [km    NOTE: this is in kilometers, so really L*Rsecs;
    minD : float
        minimum horizontal distance between the CF SECS pole and footpoints of
        the points where magnetic field is needed, [km], SCALAR

    Returns
    -------
    array
        co-latitudes of the integration points (= end points of the current
        elements), [radian]
    """

<<<<<<< HEAD
    # Minimum length of integration steps (NOTE: actually the minimum average lenght)
    # print('hupep7')
    # print('thetaS ' + type(thetaSECS).__name__)
    # print(thetaSECS)
=======
    # Minimum length of integration steps (NOTE: actually the minimum average length)
>>>>>>> 33265150
    minStep = 10  # step in km

    # Adjust step according to horizontal distance
    # NOTE: maybe should increase more rapidly than linearly
    step = min(200, max(minStep, 0.1 * minD))
    # print('hupep8')
    # Length of the field line from one ionosphere to the other.
    x = np.pi / 2 - thetaSECS
    # print(x)
    # print('hh')
    s = L * abs(
        np.sin(x) * np.sqrt(3 * np.sin(x) ** 2 + 1)
        + 1 / np.sqrt(3) * np.arcsinh(np.sqrt(3) * np.sin(x))
    )
    # print(s)
    # print('hupep9')
    # Number of steps and step size in co-latitude assuming uniform horizontally adjusted step length
    # print(np.ceil(s / step))
    Nint = int(np.ceil(s / step))
    # print('hupep10')
    dt0 = abs(2 * thetaSECS - np.pi) / Nint

    # Take larger steps at high altitudes.
    # Altitude of Swarm is 450-520 km.
    tmp = np.full((Nint,), np.nan)
    tmp[0] = min(thetaSECS, np.pi - thetaSECS)  # always start from north hemisphere
    n = 0
    while tmp[n] < np.pi / 2:  # stop just before reaching the equator
        h = L * np.sin(tmp[n]) ** 2 - Rsecs  # height [km]
        # adjust step according to altitude
        # NOTE: maybe should increase more rapidly than linearly
        dt = dt0 * min(500, max(1, h / 300 - 2))  # start to increase above 900 km
        tmp[n + 1] = tmp[n] + dt
        n += 1

    # Make north and south hemispheres symmetric
    tmp = tmp[:n]
<<<<<<< HEAD
    # print(tmp)
    t = np.hstack((tmp, np.pi / 2, np.pi - tmp[::-1]))
=======
    t = np.hstack([tmp, np.pi / 2, np.pi - tmp[::-1]])
>>>>>>> 33265150

    # Flip if start from south hemisphere
    if thetaSECS > np.pi / 2:
        t = t[::-1]

    return t<|MERGE_RESOLUTION|>--- conflicted
+++ resolved
@@ -160,13 +160,6 @@
 
         sysMat = np.concatenate((secsMat, alpha * regMat))
 
-<<<<<<< HEAD
-        ### test also with real input, is magVec column or row vector?#########
-        # dataVec = np.concatenate((magVec, np.zeros((regMat.shape[0],1))))
-        # print(magVec.shape)
-        # print(np.zeros(regMat.shape[0]).shape)
-=======
->>>>>>> 33265150
         dataVec = np.concatenate((magVec, np.zeros(regMat.shape[0])))
 
     # Calculate SVD
@@ -175,15 +168,8 @@
     )
     # works for 3x3 matrix, check what input matrix is and check again
     svdU, svdS, svdVh = np.linalg.svd(sysMat, full_matrices=False)
-<<<<<<< HEAD
-    # print(svdU)
-    svdV = svdVh
-    # svdS = np.diag(svdS)
-    print("done\n")
-=======
     svdV = svdVh.T
     logger.info("done\n")
->>>>>>> 33265150
 
     # Calculate the inverse matrix
     lkmS = len(svdS)
@@ -192,33 +178,18 @@
     # ind = np.nonzero(svdS <= slim)
     ss[svdS <= slim] = 0
 
-<<<<<<< HEAD
-    print(
+    logger.info(
         f"epsilon = {epsSVD}, singular values range from {svdS[0]} to " f"{svdS[-1]} \n"
-    )
-    print(
-        f"--> {np.count_nonzero(svdS <= slim)} values smaller than {slim} deleted (of {lkmS} "
-        "values)\n\n"
-=======
-    logger.info(
-        f"epsilon = {epsSVD}, singular values range from {svdS[0]} to "
-        f"{svdS[lkmS - 1]} \n"
     )
     logger.info(
         f"--> {len(ind)} values smaller than {slim} deleted (of {lkmS} " "values)\n\n"
->>>>>>> 33265150
     )
 
     # Calculate the result vector
     resultVec = svdU @ dataVec
 
-<<<<<<< HEAD
     ### works with test example but should check again with real data####
     resultVec = np.diagflat(ss) @ resultVec
-=======
-    # works with test example but should check again with real data
-    resultVec = np.diagflat(ss)[:lkmS, :lkmS] @ resultVec
->>>>>>> 33265150
 
     resultVec = svdV.T @ resultVec
 
@@ -511,14 +482,7 @@
         elements), [radian]
     """
 
-<<<<<<< HEAD
-    # Minimum length of integration steps (NOTE: actually the minimum average lenght)
-    # print('hupep7')
-    # print('thetaS ' + type(thetaSECS).__name__)
-    # print(thetaSECS)
-=======
     # Minimum length of integration steps (NOTE: actually the minimum average length)
->>>>>>> 33265150
     minStep = 10  # step in km
 
     # Adjust step according to horizontal distance
@@ -556,12 +520,7 @@
 
     # Make north and south hemispheres symmetric
     tmp = tmp[:n]
-<<<<<<< HEAD
-    # print(tmp)
-    t = np.hstack((tmp, np.pi / 2, np.pi - tmp[::-1]))
-=======
     t = np.hstack([tmp, np.pi / 2, np.pi - tmp[::-1]])
->>>>>>> 33265150
 
     # Flip if start from south hemisphere
     if thetaSECS > np.pi / 2:
