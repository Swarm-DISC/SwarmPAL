--- conflicted
+++ resolved
@@ -13,10 +13,7 @@
 from re import match as regex_match
 
 from cdflib.xarray import xarray_to_cdf
-<<<<<<< HEAD
 from datatree import DataTree, register_datatree_accessor
-=======
->>>>>>> ac8cbde1
 from pandas import to_datetime as to_pandas_datetime
 from xarray import DataArray, Dataset, DataTree, register_datatree_accessor
 from xarray.core.extension_array import PandasExtensionArray
@@ -367,11 +364,7 @@
         }
         return residual
 
-<<<<<<< HEAD
     def to_cdf(self, file_name: str, leaf: str, istp_check: bool = False) -> None:
-=======
-    def to_cdf(self, file_name: str, leaf: str) -> None:
->>>>>>> ac8cbde1
         """Write one leaf of the datatree to a CDF file
 
         Parameters
@@ -381,7 +374,6 @@
         leaf : str
             Location within the datatree
         """
-<<<<<<< HEAD
         # Identify dataset to use
         ds = self._datatree[leaf].ds.copy()
         # Adjust metadata (CDF global attrs)
@@ -398,9 +390,6 @@
         )
         # NB: cdflib will write Timestamp as type CDF_TT2000 not CDF_EPOCH
         xarray_to_cdf(xarray_dataset=ds, file_name=file_name, istp=istp_check)
-=======
-        xarray_to_cdf(xarray_dataset=self._datatree[leaf].ds, file_name=file_name)
->>>>>>> ac8cbde1
 
 
 def create_paldata(
