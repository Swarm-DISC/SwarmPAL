from dataclasses import dataclass, field
import numpy as np
import datetime as dt
from swarmx.toolboxes.secs import SecsInputs
import swarmx.toolboxes.secs.aux_tools as auto
from swarmx.toolboxes.secs.aux_tools import sub_Swarm_grids,sph2sph,sub_FindLongestNonZero
from sub_fit_1D_DivFree import SwarmMag2J_test_fit_1D_DivFree
import xarray as xr




def get_data_slices(t1=dt.datetime(2016, 3, 18, 11, 3, 0),t2=dt.datetime(2016, 3, 18, 11, 40, 0),model='IGRF'):
    """_summary_

    Parameters
    ----------
    t1 : _type_, optional
        _description_, by default dt.datetime(2016, 3, 18, 11, 3, 0)
    t2 : _type_, optional
        _description_, by default dt.datetime(2016, 3, 18, 11, 40, 0)
    model : str, optional
        _description_, by default 'IGRF'

    Returns
    -------
    _type_
        _description_
    """

    inputs = SecsInputs(
    start_time=t1,
    end_time=t2,
    model="IGRF",)

    SwA = auto.get_eq(inputs.s1.xarray)

    SwC = auto.get_eq(inputs.s2.xarray)

    #SwA,SwC = getUnitVectors(SwA,SwC)



    return SwA, SwC

def analyze(dataA,dataC):


    return


def getUnitVectors(SwA,SwC):
    
    #Geographical components of unit vector in the main field direction
    ### from sub_ReadMagDataLR, check again model and signs
    tmp = np.sqrt(SwA["B_NEC_Model"].sel(NEC='N')**2 + SwA["B_NEC_Model"].sel(NEC='E')**2 + SwA["B_NEC_Model"].sel(NEC='C')**2)
    SwA["ggUvT"] = -SwA["B_NEC_Model"].sel(NEC='N') / tmp  #south
    SwA["ggUvP"] = SwA["B_NEC_Model"].sel(NEC='E') / tmp   #east
    SwA["UvR"] = -SwA["B_NEC_Model"].sel(NEC='C') / tmp    #radial

    tmp = np.sqrt(SwC["B_NEC_Model"].sel(NEC='N')**2 + SwC["B_NEC_Model"].sel(NEC='E')**2 + SwC["B_NEC_Model"].sel(NEC='C')**2)
    SwC["ggUvT"] = -SwC["B_NEC_Model"].sel(NEC='N') / tmp  #south
    SwC["ggUvP"] = SwC["B_NEC_Model"].sel(NEC='E') / tmp   #east
    SwC["UvR"] = -SwC["B_NEC_Model"].sel(NEC='C') / tmp    #radial

    return SwA, SwC

<<<<<<< HEAD

=======
def get_grid(lat1,lon1,lat2,lon2,):

    #Define the output grid.
    DlatOut = dlat      #resolution in latitude
    LonRatioOut = lonratio     #ratio (satellite separation)/(grid resolution) in longitude
    ExtLatOut = ExtLatOut       #Number of points to extend outside satellite data area in latitude
    ExtLonOut = ExtLonOut       #Number of points to extend outside satellite data area in longitude

    #Make grid around [-X,X] latitudes
    limitOutputLat = 40
    ind = np.nonzero(abs(SwA["Latitude"].data) <= limitOutputLat)
    lat1 = SwA["Latitude"].data[ind]
    lon1 = SwA["Longitude"].data[ind]
    ind = np.nonzero(abs(SwC["Latitude"].data) <= limitOutputLat)
    lat2 = SwC["Latitude"].data[ind]
    lon2 = SwC["Longitude"].data[ind]
>>>>>>> 50aa9cd5

@dataclass
class dsecsgrid:
    """
    
    """
    ggLat: np.ndarray = np.array([])
    ggLon: np.ndarray = np.array([])
    magLat: np.ndarray = np.array([])
    magLon: np.ndarray = np.array([])
    Re: float = 6371
    Ri: float = 6371 + 130
    poleLat: float = 90.
    poleLon: float = 0.
    dlatOut: float = 0.5       #resolution in latitude
    lonRatioOut: float = 2     #ratio (satellite separation)/(grid resolution) in longitude
    extLatOut: int = 0      #Number of points to extend outside satellite data area in latitude
    extLonOut: int = 3
    angle2D: np.ndarray = np.array([])



    def create(self,SwA,SwC,limitangle=90):
        """
        Parameters
        ----------
        SwA : _type_
            _description_
        SwC : _type_
            _description_

        Returns
        -------
        _type_
            _description_

        Raises
        ------
        ValueError
            _description_
        """
        self.poleLat,self.poleLon = _sub_FindPole(SwA)
        #Make grid around [-X,X] latitudes
        limitOutputLat = limitangle
        ind = np.nonzero(abs(SwA["Latitude"].data) <= limitOutputLat)
        lat1 = SwA["Latitude"].data[ind]
        lon1 = SwA["Longitude"].data[ind]
        ind = np.nonzero(abs(SwC["Latitude"].data) <= limitOutputLat)
        lat2 = SwC["Latitude"].data[ind]
        lon2 = SwC["Longitude"].data[ind]

        ###result should also be xarray
        ###check with Heikki, sub_Swarm_grids from sub_Swarm_grids_2D.m returns more than 2 things
        self.ggLat,self.ggLon,self.angle2D,_ ,_= sub_Swarm_grids(lat1,lon1,lat2,lon2,
        self.dlatOut,self.lonRatioOut,self.extLatOut,self.extLonOut)

        #self.ggLat1D,_ = auto.sub_Swarm_grids_1D(lat1,lat2,)

        self.magLat,self.magLon,_,_= sph2sph(self.poleLat,self.poleLon,self.ggLat,self.ggLon,[],[]) 
        self.magLon = self.magLon % 360




@dataclass
<<<<<<< HEAD
class dsecsgrid1D:
    Lat: np.ndarray = np.array([])
    ExtLat: int = 5
    dlat: float = 0.5
    Re: float = 6371
    Ri: float = 6371 + 130

    def create(self,lat1,lat2):

        """_summary_
        """

        self.Lat,_ = auto.sub_Swarm_grids_1D(lat1,lat2,self.dlat,self.ExtLat)

    def create_dipole(self,lat1,lat2,r1,r2):
        """_summary_

        Parameters
        ----------
        lat1 : _type_
            _description_
        lat2 : _type_
=======
class dsecsgrid:
    """
    
    """
    ggLat: np.ndarray = field(init=False)
    ggLon: np.ndarray = field(init=False)
    magLat: np.ndarray = field(init=False)
    magLon: np.ndarray = field(init=False)
    Re: float = 6371
    Ri: float = 6371 + 130
    poleLat: float = field(init=False)
    poleLon: float = field(init=False)
    dlatOut = float = 0.5       #resolution in latitude
    lonRatioOut = float = 2     #ratio (satellite separation)/(grid resolution) in longitude
    extLatOut = int = 0      #Number of points to extend outside satellite data area in latitude
    extLonOut = int = 3

    def create(self,SwA,SwC):
        """
        Parameters
        ----------
        SwA : _type_
            _description_
        SwC : _type_
>>>>>>> 50aa9cd5
            _description_

        Returns
        -------
        _type_
            _description_

        Raises
        ------
        ValueError
            _description_
        """
<<<<<<< HEAD

        #Use the LOCAL DIPOLE footpoints in grid construction
        latB = np.concatenate((lat1,lat2))
        rB = np.concatenate((r1,r2))
        Na = len(lat1)
        thetaB=(90-latB)/180*pi
        thetaFP=np.asin(np.sqrt(self.Ri/rB)*np.sin(thetaB)) #co-latitude of the footpoints, mapped to the northern hemisphere
        ind=np.argwhere(thetaB > np.pi/2)
        thetaFP[ind]=np.pi-thetaFP[ind]
        latFP=90-thetaFP/np.pi*180;
        tmp1=latFP[:Na]
        tmp1 = np.arange(np.min(np.abs(tmp1)), np.max(1 + np.abs(tmp1)),0.2)
        #tmp1 = min(abs(tmp1)) : 0.2 : max(1+abs(tmp1));
        tmp3=latFP[Na:];
        tmp3 = np.arange(np.min(np.abs(tmp3)), np.max(1 + np.abs(tmp3)),0.2)
        #grid
        self.Lat,_ = auto.sub_Swarm_grids_1D(tmp1,tmp3,self.dlat,self.ExtLat)
        
=======
        self.poleLat,self.poleLon = _sub_FindPole(SwA)
        #Make grid around [-X,X] latitudes
        limitOutputLat = 40
        ind = np.nonzero(abs(SwA["Latitude"].data) <= limitOutputLat)
        lat1 = SwA["Latitude"].data[ind]
        lon1 = SwA["Longitude"].data[ind]
        ind = np.nonzero(abs(SwC["Latitude"].data) <= limitOutputLat)
        lat2 = SwC["Latitude"].data[ind]
        lon2 = SwC["Longitude"].data[ind]

        ###result should also be xarray
        ###check with Heikki, sub_Swarm_grids from sub_Swarm_grids_2D.m returns more than 2 things
        self.ggLat,self.ggLon,_,_ ,_= sub_Swarm_grids(lat1,lon1,lat2,lon2,
        self.dlatOut,self.lonRatioOut,self.extLatOut,self.extLonOut)

        self.magLat,self.magLon,_,_= sph2sph(self.poleLat,self.poleLon,self.ggLat,self.ggLon,[],[]) 
        self.magLon = self.magLon % 360


@dataclass
class dsecsdata:
    """
    """
>>>>>>> 50aa9cd5


    a: 0

def mag_transform_dsecs(SwA,SwC,pole_lat,pole_lon):
    """_summary_

    Parameters
    ----------
    SwA : _type_
        _description_
    SwC : _type_
        _description_
    pole_lat : _type_
        _description_
    pole_lon : _type_
        _description_
    """

    _,_,SwA["magUvT"],SwA["magUvP"] = sph2sph(pole_lat,pole_lon,SwA["Latitude"].data,SwA["Longitude"].data,SwA["ggUvT"].data,SwA["ggUvP"].data)  #unit vector along SwA magnetic field
    _,_,SwC["magUvT"],SwC["magUvP"] = sph2sph(pole_lat,pole_lon,SwC["Latitude"].data,SwC["Longitude"].data,SwC["ggUvT"].data,SwC["ggUvP"].data)  #unit vector along SwC magnetic field
    SwA["magLat"],SwA["magLon"],SwA["magBt"],SwA["magBp"] = sph2sph(pole_lat,pole_lon,SwA["Latitude"].data,SwA["Longitude"].data,SwA["B_NEC"].sel(NEC='N').data,SwA["B_NEC"].sel(NEC='E').data)  #SwA locations & data
    SwC["magLat"],SwC["magLon"],SwC["magBt"],SwC["magBp"] = sph2sph(pole_lat,pole_lon,SwC["Latitude"].data,SwC["Longitude"].data,SwC["B_NEC"].sel(NEC='N').data,SwC["B_NEC"].sel(NEC='E').data)  #SwC locations & data
    SwA["magLon"] = SwA["magLon"] % 360
    SwC["magLon"] = SwC["magLon"] % 360

    return SwA, SwC


def trim_data(SwA,SwC):
    """
    """

    Vx = np.gradient(SwA["magLat"])     #northward velocity [deg/step]
    Vy = np.gradient(SwA["magLon"]) * np.cos(np.radians(SwA["magLat"]))  #eastward velocity [deg/step]
    _,ind = sub_FindLongestNonZero(abs(Vy) < abs(Vx))
    SwA = SwA.sel(Timestamp=SwA["Timestamp"][ind]) 


    Vx = np.gradient(SwC["magLat"])
    Vy = np.gradient(SwC["magLon"]) * np.cos(np.radians(SwC["magLat"]))
    _,ind = sub_FindLongestNonZero(abs(Vy) < abs(Vx))

    ### replace with indexing whole dataset
    SwC = SwC.sel(Timestamp=SwC["Timestamp"][ind]) 


    return


def sub_load_real_data(result):

    #Radius of the Earth and radius of the ionospheric current layer
    result["Re"] = 6371                     #default 6371 km
    result["Ri"] = result["Re"] + 130       #default Re+130
    ###Not needed because we already have apex coordinates
    #FPalt = result["Ri"] - result["Re"]

    #Select the latitude range abs(lat) <= limit where the satellite data is taken.
    limitSwarmLat = 60

    #Get Swarm A and C data
    inputs = SecsInputs(
    start_time=dt.datetime(2016, 3, 18, 11, 3, 0),
    end_time=dt.datetime(2016, 3, 18, 11, 40, 0),
    model="IGRF",)

    SwA = inputs.s1.xarray
    SwA = SwA.where(abs(SwA["Latitude"]) <= limitSwarmLat, drop=True)

    SwC = inputs.s2.xarray
    SwC = SwC.where(abs(SwA["Latitude"]) <= limitSwarmLat, drop=True)

    #Define the output grid.
    DlatOut = 0.5       #resolution in latitude
    LonRatioOut = 2     #ratio (satellite separation)/(grid resolution) in longitude
    ExtLatOut = 0       #Number of points to extend outside satellite data area in latitude
    ExtLonOut = 3       #Number of points to extend outside satellite data area in longitude
    
    #Make grid around [-X,X] latitudes
    limitOutputLat = 40
    ind = np.nonzero(abs(SwA["Latitude"].data) <= limitOutputLat)
    lat1 = SwA["Latitude"].data[ind]
    lon1 = SwA["Longitude"].data[ind]
    ind = np.nonzero(abs(SwC["Latitude"].data) <= limitOutputLat)
    lat2 = SwC["Latitude"].data[ind]
    lon2 = SwC["Longitude"].data[ind]

    ###result should also be xarray
    ###check with Heikki, sub_Swarm_grids from sub_Swarm_grids_2D.m returns more than 2 things
    result["ggLat"],result["ggLon"],_,_,_ = sub_Swarm_grids(lat1,lon1,lat2,lon2,DlatOut,LonRatioOut,ExtLatOut,ExtLonOut)
    #Transpose into [Nlon,Nlat] matrices
    ### need to add this to dataarray somehow
    result["ggLat"] = np.transpose(result["ggLat"])
    result["ggLon"] = np.transpose(result["ggLon"])

    return result, SwA, SwC


def _sub_FindPole(SwA):

    #define search grid
    dlat = 0.5      #latitude step [degree]
    minlat=60       #latitude range
    maxlat = 90
    dlon = 5        #longitude step [degree]
    minlon = 0      #longitude range
    maxlon = 360 - 0.1 * dlon
    #create [Nlon,Nlat] matrices
    latP,lonP = np.mgrid[minlat:maxlat + dlat:dlat, minlon:maxlon + dlon:dlon]
    latP = latP.flatten()
    lonP = lonP.flatten()

    #format error matrix
    errMat = np.full_like(latP, np.nan)

    #Could Limit the latitude range of the Swarm-A measurement points used in the optimization
    indA = np.nonzero(abs(SwA["Latitude"].data) < 100)
    
    #Loop over possible pole locations
    for n in range(len(latP)):
    #Rotate the main field unit vector at Swarm-A measurement points to the system
    #whose pole is at (latP(n), lonP(n)).
        lat,_,Bt,Bp = sph2sph(latP[n],lonP[n],SwA["Latitude"].data[indA],SwA["Longitude"].data[indA],
<<<<<<< HEAD
        -SwA["unit_B_NEC_Model"].sel(NEC='N').data[indA],SwA["unit_B_NEC_Model"].sel(NEC='E').data[indA])
        Br = -SwA["unit_B_NEC_Model"].sel(NEC='C').data[indA]
=======
        -SwA["unit_B_NEC_Model"][:,0].data[indA],SwA["unit_B_NEC_Model"][:,1].data[indA])
        Br = -SwA["unit_B_NEC_Model"][:,2]
>>>>>>> 50aa9cd5

        #Remove points that are very close to this pole location (otherwise 1/sin is problematic)
        ind = np.nonzero(abs(lat) < 89.5)
        lat = lat[ind]
        Bt = Bt[ind]    #theta=south
        Bp = Bp[ind]    #east
        Br = Br[ind]    #radial

        #Calculate unit vector in dipole system centered at (latP(n), lonP(n)).
        tmp = (1 + 3 * np.sin(np.radians(lat))**2)
        BxD = np.cos(np.radians(lat)) / tmp     #north
        ByD = np.zeros_like(lat)                #east
        BzD = 2 * np.sin(np.radians(lat)) / tmp #down

        #Difference between the measured unit vectors and dipole unit vectors,
        #averaged over all points 
        errMat[n] = np.nanmean((Bt + BxD)**2 + (Bp - ByD)**2 + (Br + BzD)**2)

    #Find pole location with minimum error
    ind = np.argmin(errMat)
    polelat = latP[ind]
    polelon = lonP[ind]
    
    ###skipped plotting routine here (see sub_FindPole.m), also flattened latP,lonP and errMat

    return polelat, polelon


def sub_rotate(result,SwA,SwC,suunta):

    latP = result["PoleLat"]
    lonP = result["PoleLon"]

    if suunta == 'geo2mag':
        #Rotate input coordinates and horizontal part of input vectors to the local dipole system.
        result["magLat"],result["magLon"],_,_ = sph2sph(latP,lonP,result["ggLat"],result["ggLon"],[],[])  #output grid
        result["magLon"] = result["magLon"] % 360
        _,_,SwA["magUvT"],SwA["magUvP"] = sph2sph(latP,lonP,SwA["Latitude"].data,SwA["Longitude"].data,SwA["ggUvT"].data,SwA["ggUvP"].data)  #unit vector along SwA magnetic field
        _,_,SwC["magUvT"],SwC["magUvP"] = sph2sph(latP,lonP,SwC["Latitude"].data,SwC["Longitude"].data,SwC["ggUvT"].data,SwC["ggUvP"].data)  #unit vector along SwC magnetic field
        SwA["magLat"],SwA["magLon"],SwA["magBt"],SwA["magBp"] = sph2sph(latP,lonP,SwA["Latitude"].data,SwA["Longitude"].data,SwA["B_NEC"].sel(NEC='N').data,SwA["B_NEC"].sel(NEC='E').data)  #SwA locations & data
        SwC["magLat"],SwC["magLon"],SwC["magBt"],SwC["magBp"] = sph2sph(latP,lonP,SwC["Latitude"].data,SwC["Longitude"].data,SwC["B_NEC"].sel(NEC='N').data,SwC["B_NEC"].sel(NEC='E').data)  #SwC locations & data
        SwA["magLon"] = SwA["magLon"] % 360
        SwC["magLon"] = SwC["magLon"] % 360

        #Our analysis requires that satellites move mostly in the north/south direction (problems in grid generation etc),
        #but that may not be the case in the magnetic coordinate system. Solve this by selecting latitude range where satellite's
        #eastward velocity is sufficiently small.
        #First Swarm-A
        Vx = np.gradient(SwA["magLat"])     #northward velocity [deg/step]
        Vy = np.gradient(SwA["magLon"]) * np.cos(np.radians(SwA["magLat"]))  #eastward velocity [deg/step]
        _,ind = sub_FindLongestNonZero(abs(Vy) < abs(Vx))
        #SwA["apexLat"] = SwA["apexLat"][ind]
        #SwA.r=SwA.r(ind);      SwA.ggLat=SwA.ggLat(ind);  SwA.ggLon=SwA.ggLon(ind);  SwA.dn=SwA.dn(ind);
        #SwA.Br=SwA.Br(ind);    SwA.ggBt=SwA.ggBt(ind);    SwA.ggBp=SwA.ggBp(ind);    SwA.Bpara=SwA.Bpara(ind);
        #SwA.UvR=SwA.UvR(ind);  SwA.ggUvT=SwA.ggUvT(ind);  SwA.ggUvP=SwA.ggUvP(ind);
        #SwA.magLat=SwA.magLat(ind);      SwA.magLon=SwA.magLon(ind);
        #SwA.magBt=SwA.magBt(ind);        SwA.magBp=SwA.magBp(ind);
        #SwA.magUvT=SwA.magUvT(ind);      SwA.magUvP=SwA.magUvP(ind);
        ### replace with indexing whole dataset
        SwA = SwA.sel(Timestamp=SwA["Timestamp"][ind]) 

        #Then Swarm-C
        Vx = np.gradient(SwC["magLat"])
        Vy = np.gradient(SwC["magLon"]) * np.cos(np.radians(SwC["magLat"]))
        _,ind = sub_FindLongestNonZero(abs(Vy) < abs(Vx))
        #SwC.apexLat=SwC.apexLat(ind);
        #SwC.r=SwC.r(ind);      SwC.ggLat=SwC.ggLat(ind);  SwC.ggLon=SwC.ggLon(ind);  SwC.dn=SwC.dn(ind);
        #SwC.Br=SwC.Br(ind);    SwC.ggBt=SwC.ggBt(ind);    SwC.ggBp=SwC.ggBp(ind);    SwC.Bpara=SwC.Bpara(ind);
        #SwC.UvR=SwC.UvR(ind);  SwC.ggUvT=SwC.ggUvT(ind);  SwC.ggUvP=SwC.ggUvP(ind);
        #SwC.magLat=SwC.magLat(ind);      SwC.magLon=SwC.magLon(ind);
        #SwC.magBt=SwC.magBt(ind);        SwC.magBp=SwC.magBp(ind);
        #SwC.magUvT=SwC.magUvT(ind);      SwC.magUvP=SwC.magUvP(ind);
        ### replace with indexing whole dataset
        SwC = SwC.sel(Timestamp=SwC["Timestamp"][ind]) 

    elif suunta == 'mag2geo':
        #Rotate analysis results back to geographic.
        lat = result["magLat"].data
        lon = result["magLon"].data
        _,_,result["df1dGgJt"],result["df1dGgJp"] = sph2sph(latP,0,lat,lon,result["df1dMagJt"].data,result["df1dMagJp"].data) #J from 1D DF SECS
        _,_,result["df2dGgJt"],result["df2dGgJp"] = sph2sph(latP,0,lat,lon,result["df2dMagJt"].data,result["df2dMagJp"].data) #J from 2D DF SECS
        _,_,result["cf1dDipGgJt"],result["cf1dDipGgJp"] = sph2sph(latP,0,lat,lon,result["cf1dDipMagJt"].data,result["cf1dDipMagJp"].data) #J from dipolar 1D CF SECS
        _,_,result["cf2dDipGgJt"],result["cf2dDipGgJp"] = sph2sph(latP,0,lat,lon,result["cf2dDipMagJt"].data,result["cf2dDipMagJp"].data) #J from dipolar 2D CF SECS
        _,_,result["remoteCf2dDipGgJt"],result["remoteCf2dDipGgJp"] = sph2sph(latP,0,lat,lon,result["remoteCf2dDipMagJt"].data,result["remoteCf2dDipMagJp"].data) #J from remote dipolar 2D CF SECS
        
        lat = SwA["magLat"].data
        lon = SwA["magLon"].data
        _,_,SwA["df1dGgBt"],SwA["df1dGgBp"] = sph2sph(latP,0,lat,lon,SwA["df1dMagBt"].data,SwA["df1dMagBp"].data) #B at SwA from 1D DF SECS
        _,_,SwA["df2dGgBt"],SwA["df2dGgBp"] = sph2sph(latP,0,lat,lon,SwA["df2dMagBt"].data,SwA["df2dMagBp"].data) #B at SwA from 2D DF SECS
        _,_,SwA["cf1dDipGgBt"],SwA["cf1dDipGgBp"] = sph2sph(latP,0,lat,lon,SwA["cf1dDipMagBt"].data,SwA["cf1dDipMagBp"].data) #B at SwA from dipolar 1D CF SECS
        _,_,SwA["cf2dDipGgBt"],SwA["cf2dDipGgBp"] = sph2sph(latP,0,lat,lon,SwA["cf2dDipMagBt"].data,SwA["cf2dDipMagBp"].data) #B at SwA from dipolar 2D CF SECS
        _,_,SwA["remoteCf2dDipGgBt"],SwA["remoteCf2dDipGgBp"] = sph2sph(latP,0,lat,lon,SwA["remoteCf2dDipMagBt"].data,SwA["remoteCf2dDipMagBp"].data) #B at SwA from remote dipolar 2D CF SECS
        
        lat = SwC["magLat"].data
        lon = SwC["magLon"].data
        _,_,SwC["df1dGgBt"],SwC["df1dGgBp"] = sph2sph(latP,0,lat,lon,SwC["df1dMagBt"].data,SwC["df1dMagBp"].data)
        _,_,SwC["df2dGgBt"],SwC["df2dGgBp"] = sph2sph(latP,0,lat,lon,SwC["df2dMagBt"].data,SwC["df2dMagBp"].data)
        _,_,SwC["cf1dDipGgBt"],SwC["cf1dDipGgBp"] = sph2sph(latP,0,lat,lon,SwC["cf1dDipMagBt"].data,SwC["cf1dDipMagBp"].data)
        _,_,SwC["cf2dDipGgBt"],SwC["cf2dDipGgBp"] = sph2sph(latP,0,lat,lon,SwC["cf2dDipMagBt"].data,SwC["cf2dDipMagBp"].data)
        _,_,SwC["remoteCf2dDipGgBt"],SwC["remoteCf2dDipGgBp"] = sph2sph(latP,0,lat,lon,SwC["remoteCf2dDipMagBt"].data,SwC["remoteCf2dDipMagBp"].data)
    
    else:
        raise ValueError('Direction must be either geo2mag or mag2geo.')
    
    return result, SwA, SwC


def Swarm_B2J_real_analyze():

    #result = xr.DataArray()
    result = {}
    #result["Event"] = eventti

    ###get input from SecsInputs
    result, SwA, SwC = sub_load_real_data(result)



    #Calculate field-aligned magnetic field disturbances by taking the dot product between the measured
    #magnetic disturnabce and the unit vector along the main field. It is needed in fitting the DF SECS.
    ### check that NEC are right here

    ##CHECK DIRECTION OF THETA, R, PHI
    SwA["Bpara"] = SwA["UvR"] * SwA["B_NEC"].sel(NEC='C') + SwA["ggUvT"] * SwA["B_NEC"].sel(NEC='N') + SwA["ggUvP"] * SwA["B_NEC"].sel(NEC='E')
    SwC["Bpara"] = SwC["UvR"] * SwC["B_NEC"].sel(NEC='C') + SwC["ggUvT"] * SwC["B_NEC"].sel(NEC='N') + SwC["ggUvP"] * SwC["B_NEC"].sel(NEC='E')
    #SwA["Bpara"] = SwA["UvR"] * SwA["Br"] + SwA["ggUvT"] * SwA["ggBt"] + SwA["ggUvP"] * SwA["ggBp"]
    #SwC["Bpara"] = SwC["UvR"] * SwC["Br"] + SwC["ggUvT"] * SwC["ggBt"] + SwC["ggUvP"] * SwC["ggBp"]

    #Analysis is done in a local dipole coordinate system, where the magnetic field
    #most closely resembles dipole field.
    #Find optimum location for the local dipole's north pole.
    result = sub_FindPole(SwA,result)
    #Rotate input variables (coordinates & vectors) to the local dipole system
    result,_,SwA,SwC = sub_rotate(result,[],SwA,SwC,'geo2mag')

    #Fit 1D DF SECS
    SwA,SwC,result = SwarmMag2J_test_fit_1D_DivFree(SwA,SwC,result)

#Swarm_B2J_real_analyze()<|MERGE_RESOLUTION|>--- conflicted
+++ resolved
@@ -65,26 +65,6 @@
 
     return SwA, SwC
 
-<<<<<<< HEAD
-
-=======
-def get_grid(lat1,lon1,lat2,lon2,):
-
-    #Define the output grid.
-    DlatOut = dlat      #resolution in latitude
-    LonRatioOut = lonratio     #ratio (satellite separation)/(grid resolution) in longitude
-    ExtLatOut = ExtLatOut       #Number of points to extend outside satellite data area in latitude
-    ExtLonOut = ExtLonOut       #Number of points to extend outside satellite data area in longitude
-
-    #Make grid around [-X,X] latitudes
-    limitOutputLat = 40
-    ind = np.nonzero(abs(SwA["Latitude"].data) <= limitOutputLat)
-    lat1 = SwA["Latitude"].data[ind]
-    lon1 = SwA["Longitude"].data[ind]
-    ind = np.nonzero(abs(SwC["Latitude"].data) <= limitOutputLat)
-    lat2 = SwC["Latitude"].data[ind]
-    lon2 = SwC["Longitude"].data[ind]
->>>>>>> 50aa9cd5
 
 @dataclass
 class dsecsgrid:
@@ -150,7 +130,6 @@
 
 
 @dataclass
-<<<<<<< HEAD
 class dsecsgrid1D:
     Lat: np.ndarray = np.array([])
     ExtLat: int = 5
@@ -173,32 +152,6 @@
         lat1 : _type_
             _description_
         lat2 : _type_
-=======
-class dsecsgrid:
-    """
-    
-    """
-    ggLat: np.ndarray = field(init=False)
-    ggLon: np.ndarray = field(init=False)
-    magLat: np.ndarray = field(init=False)
-    magLon: np.ndarray = field(init=False)
-    Re: float = 6371
-    Ri: float = 6371 + 130
-    poleLat: float = field(init=False)
-    poleLon: float = field(init=False)
-    dlatOut = float = 0.5       #resolution in latitude
-    lonRatioOut = float = 2     #ratio (satellite separation)/(grid resolution) in longitude
-    extLatOut = int = 0      #Number of points to extend outside satellite data area in latitude
-    extLonOut = int = 3
-
-    def create(self,SwA,SwC):
-        """
-        Parameters
-        ----------
-        SwA : _type_
-            _description_
-        SwC : _type_
->>>>>>> 50aa9cd5
             _description_
 
         Returns
@@ -211,7 +164,6 @@
         ValueError
             _description_
         """
-<<<<<<< HEAD
 
         #Use the LOCAL DIPOLE footpoints in grid construction
         latB = np.concatenate((lat1,lat2))
@@ -230,34 +182,7 @@
         #grid
         self.Lat,_ = auto.sub_Swarm_grids_1D(tmp1,tmp3,self.dlat,self.ExtLat)
         
-=======
-        self.poleLat,self.poleLon = _sub_FindPole(SwA)
-        #Make grid around [-X,X] latitudes
-        limitOutputLat = 40
-        ind = np.nonzero(abs(SwA["Latitude"].data) <= limitOutputLat)
-        lat1 = SwA["Latitude"].data[ind]
-        lon1 = SwA["Longitude"].data[ind]
-        ind = np.nonzero(abs(SwC["Latitude"].data) <= limitOutputLat)
-        lat2 = SwC["Latitude"].data[ind]
-        lon2 = SwC["Longitude"].data[ind]
-
-        ###result should also be xarray
-        ###check with Heikki, sub_Swarm_grids from sub_Swarm_grids_2D.m returns more than 2 things
-        self.ggLat,self.ggLon,_,_ ,_= sub_Swarm_grids(lat1,lon1,lat2,lon2,
-        self.dlatOut,self.lonRatioOut,self.extLatOut,self.extLonOut)
-
-        self.magLat,self.magLon,_,_= sph2sph(self.poleLat,self.poleLon,self.ggLat,self.ggLon,[],[]) 
-        self.magLon = self.magLon % 360
-
-
-@dataclass
-class dsecsdata:
-    """
-    """
->>>>>>> 50aa9cd5
-
-
-    a: 0
+
 
 def mag_transform_dsecs(SwA,SwC,pole_lat,pole_lon):
     """_summary_
@@ -379,13 +304,8 @@
     #Rotate the main field unit vector at Swarm-A measurement points to the system
     #whose pole is at (latP(n), lonP(n)).
         lat,_,Bt,Bp = sph2sph(latP[n],lonP[n],SwA["Latitude"].data[indA],SwA["Longitude"].data[indA],
-<<<<<<< HEAD
         -SwA["unit_B_NEC_Model"].sel(NEC='N').data[indA],SwA["unit_B_NEC_Model"].sel(NEC='E').data[indA])
         Br = -SwA["unit_B_NEC_Model"].sel(NEC='C').data[indA]
-=======
-        -SwA["unit_B_NEC_Model"][:,0].data[indA],SwA["unit_B_NEC_Model"][:,1].data[indA])
-        Br = -SwA["unit_B_NEC_Model"][:,2]
->>>>>>> 50aa9cd5
 
         #Remove points that are very close to this pole location (otherwise 1/sin is problematic)
         ind = np.nonzero(abs(lat) < 89.5)
