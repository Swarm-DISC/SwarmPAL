# .readthedocs.yml
# Read the Docs configuration file
# See https://docs.readthedocs.io/en/stable/config-file/v2.html for details

# Required
version: 2

# Build documentation in the docs/ directory with Sphinx
sphinx:
  configuration: docs/conf.py
  # Enabling fail_on_warning will make the build report the notebooks failure,
  # but unfortunately RTD does not then serve the HTML output
  # fail_on_warning: true

# Don't build other formats because it is slow to execute notebooks again
formats: []

build:
  os: ubuntu-22.04
  tools:
<<<<<<< HEAD
    python: "3.9"

python:
  install:
  - method: pip
    path: .
    extra_requirements:
    - docs
    - dsecs_cp39_manylinux
=======
    python: "3.11"

python:
  install:
    - method: pip
      path: .
      extra_requirements:
        - docs
        - dsecs_cp311_manylinux
>>>>>>> c37bc7ba
<|MERGE_RESOLUTION|>--- conflicted
+++ resolved
@@ -18,17 +18,6 @@
 build:
   os: ubuntu-22.04
   tools:
-<<<<<<< HEAD
-    python: "3.9"
-
-python:
-  install:
-  - method: pip
-    path: .
-    extra_requirements:
-    - docs
-    - dsecs_cp39_manylinux
-=======
     python: "3.11"
 
 python:
@@ -37,5 +26,4 @@
       path: .
       extra_requirements:
         - docs
-        - dsecs_cp311_manylinux
->>>>>>> c37bc7ba
+        - dsecs_cp311_manylinux