[build-system]
requires = ["flit_core >=3.4"]
build-backend = "flit_core.buildapi"


[project]
name = "swarmpal"
authors = [
    { name = "Ashley Smith", email = "ashley.smith@magneticearth.org" },
]
maintainers = [
    { name = "Ashley Smith", email = "ashley.smith@magneticearth.org" },
]
license = { file = "LICENSE" }

description = "Toolbox for ESA's Swarm mission"
readme = "README.md"

requires-python = ">=3.8"

classifiers = [
    "License :: OSI Approved :: MIT License",
    "Topic :: Scientific/Engineering",
    "Intended Audience :: Science/Research",
    "Intended Audience :: Developers",
    "Operating System :: OS Independent",
    "License :: OSI Approved :: MIT License",
    "Programming Language :: Python",
    "Programming Language :: Python :: 3",
    "Programming Language :: Python :: 3.8",
    "Programming Language :: Python :: 3.9",
    "Programming Language :: Python :: 3.10",
    "Development Status :: 1 - Planning",
]

dynamic = ["version"]

dependencies = [
    "hapiclient >= 0.2.3",
    "numpy >= 1.22",
    "matplotlib >= 3.5",
    "scipy >= 1.8",
<<<<<<< HEAD
    "viresclient >= 0.11.0",
=======
    "viresclient >= 0.11",
>>>>>>> e3362563
    "xarray >= 0.21",
]

[project.optional-dependencies]
dsecs = [
    "apexpy>=1.1.0",
    "pyproj>=3",
]
dsecs_cp38_manylinux = [
    "apexpy @ https://github.com/smithara/apexpy/releases/download/v1.1.0-binaries/apexpy-1.1.0-cp38-cp38-manylinux_2_17_x86_64.manylinux2014_x86_64.whl",
    "pyproj>=3"
]
test = [
    "pytest >=6",
]
dev = [
    "pytest >=6",
    "nox >=2022",
]
docs = [
    "Sphinx==4.5",
    "myst-nb==0.17.1",
    "sphinx-book-theme==0.3.3",
    "sphinx_copybutton==0.5.1",
    "matplotlib==3.6",
    "ipywidgets==8.0",
    "ipython!=8.7.0",
]


[project.urls]
homepage = "https://github.com/Swarm-DISC/SwarmPAL"


[tool.pytest.ini_options]
minversion = "6.0"
addopts = ["-ra", "--showlocals", "--strict-markers", "--strict-config"]
xfail_strict = true
filterwarnings = [
    "error",
<<<<<<< HEAD
    # Temporary measures which should be fixed
    "ignore:unclosed <ssl.SSLSocket:ResourceWarning",
=======
    # Ignore warnings raised by apexpy (temporarily?)
    "ignore::RuntimeWarning",
    "ignore::UserWarning",
>>>>>>> e3362563
]
testpaths = [
    "tests",
]
markers = [
    "remote",
    "dsecs",
]


[tool.pycln]
all = true


[tool.mypy]
files = "src"
python_version = "3.8"
warn_unused_configs = true
ignore_missing_imports = true

check_untyped_defs = true
# disallow_incomplete_defs = true
# disallow_any_generics = true
# disallow_subclassing_any = true
# disallow_untyped_calls = true
# disallow_untyped_defs = true
# disallow_untyped_decorators = true
# no_implicit_optional = true
# warn_redundant_casts = true
# warn_unused_ignores = true
# warn_return_any = true
# no_implicit_reexport = true
# strict_equality = true

[tool.isort]
profile = "black"<|MERGE_RESOLUTION|>--- conflicted
+++ resolved
@@ -40,11 +40,7 @@
     "numpy >= 1.22",
     "matplotlib >= 3.5",
     "scipy >= 1.8",
-<<<<<<< HEAD
-    "viresclient >= 0.11.0",
-=======
     "viresclient >= 0.11",
->>>>>>> e3362563
     "xarray >= 0.21",
 ]
 
@@ -85,14 +81,11 @@
 xfail_strict = true
 filterwarnings = [
     "error",
-<<<<<<< HEAD
     # Temporary measures which should be fixed
     "ignore:unclosed <ssl.SSLSocket:ResourceWarning",
-=======
     # Ignore warnings raised by apexpy (temporarily?)
     "ignore::RuntimeWarning",
     "ignore::UserWarning",
->>>>>>> e3362563
 ]
 testpaths = [
     "tests",
